--- conflicted
+++ resolved
@@ -151,11 +151,8 @@
     filter_radius,
     resample_sr,
     rms_mix_rate,
-<<<<<<< HEAD
+    protect,
     crepe_hop_length,
-=======
-    protect,
->>>>>>> fa97c3f8
 ):  # spk_item, input_audio0, vc_transform0,f0_file,f0method0
     global tgt_sr, net_g, vc, hubert_model, version
     if input_audio_path is None:
@@ -203,11 +200,8 @@
             resample_sr,
             rms_mix_rate,
             version,
-<<<<<<< HEAD
+            protect,
             crepe_hop_length,
-=======
-            protect,
->>>>>>> fa97c3f8
             f0_file=f0_file,
         )
         if resample_sr >= 16000 and tgt_sr != resample_sr:
@@ -1488,15 +1482,10 @@
                             value="E:\\codes\\py39\\test-20230416b\\todo-songs\\冬之花clip1.wav",
                         )
                         f0method0 = gr.Radio(
-<<<<<<< HEAD
-                            label=i18n("选择音高提取算法,输入歌声可用pm提速,harvest低音好但巨慢无比"),
-                            choices=["pm", "harvest", "dio", "crepe", "crepe-tiny"], # Fork Feature. Add the crepe radio button for crepe INFERENCE
-=======
                             label=i18n(
                                 "选择音高提取算法,输入歌声可用pm提速,harvest低音好但巨慢无比,crepe效果好但吃GPU"
                             ),
-                            choices=["pm", "harvest", "crepe"],
->>>>>>> fa97c3f8
+                            choices=["pm", "harvest", "dio", "crepe", "crepe-tiny", "mangio-crepe", "mangio-crepe-tiny"], # Fork Feature. Add Crepe-Tiny
                             value="pm",
                             interactive=True,
                         )
@@ -1505,7 +1494,7 @@
                             maximum=512,
                             step=1,
                             label=i18n("crepe_hop_length"),
-                            value=128,
+                            value=160,
                             interactive=True
                         )
                         filter_radius0 = gr.Slider(
@@ -1588,11 +1577,8 @@
                             filter_radius0,
                             resample_sr0,
                             rms_mix_rate0,
-<<<<<<< HEAD
+                            protect0,
                             crepe_hop_length
-=======
-                            protect0,
->>>>>>> fa97c3f8
                         ],
                         [vc_output1, vc_output2],
                     )
@@ -1852,7 +1838,7 @@
                             label=i18n(
                                 "选择音高提取算法:输入歌声可用pm提速,高质量语音但CPU差可用dio提速,harvest质量更好但慢"
                             ),
-                            choices=["pm", "harvest", "dio", "crepe"], # Fork feature: Crepe on f0 extraction for training.
+                            choices=["pm", "harvest", "dio", "crepe", "mangio-crepe"], # Fork feature: Crepe on f0 extraction for training.
                             value="harvest",
                             interactive=True,
                         )
